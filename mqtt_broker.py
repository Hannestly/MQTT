import paho.mqtt.client as mqtt
import threading
import time
from collections import defaultdict, deque
import json
import heapq
import uuid
import logging

class TaskScheduler:
    def __init__(self):
        self.tasks = []
        self.current_time = 0
        self.scheduling_algorithms = {
            "RM": self.rate_monotonic,
            "EDF": self.earliest_deadline_first,
            "RR": self.round_robin,
            "CRS": self.critical_ratio_scheduling,    # New: Critical Ratio Scheduling
            "HRRN": self.highest_response_ratio_next   # New: Highest Response Ratio Next
        }
        self.time_quantum = 1  # For Round-Robin
        self.task_queue = deque()
        self.last_scheduled = None
        self.schedule_history = []
        self.worker_loads = {
            "worker_1": 0.0,
            "worker_2": 0.0,
            "worker_3": 0.0
        }
        self.task_counter = 0  # Unique counter for tasks

    def get_least_loaded_worker(self):
        return min(self.worker_loads.items(), key=lambda x: x[1])[0]

    def update_worker_load(self, worker_id, task_load):
        self.worker_loads[worker_id] = task_load

    def add_task(self, task):
<<<<<<< HEAD
        """Add a new task to the scheduler - optimized for EDF"""
        algorithm = task.get("scheduling", "RM")
        
        # Get a unique counter
        counter = self.task_counter
        self.task_counter += 1
        
        # Set priority based on algorithm
        if algorithm == "RM":
            # For RM, priority is based on execution time
            priority = task.get("execution_time", float('inf'))
        elif algorithm == "EDF":
            # For EDF, priority is absolute deadline
=======
        algorithm = task.get("scheduling", "RM")
        if algorithm == "RM":
            priority = task.get("execution_time", float('inf'))
        elif algorithm == "EDF":
>>>>>>> 1203547f
            priority = task.get("arrival_time", 0) + task.get("deadline", float('inf'))
            # Store the absolute deadline directly in the task for faster access
            task["abs_deadline"] = priority
        else:
<<<<<<< HEAD
            # For RR, all tasks have the same priority
            priority = 0
        
        # Add to priority queue
        heapq.heappush(self.tasks, (priority, counter, task))
        
        # Assign worker based on load
        worker_id = self.get_least_loaded_worker()
        task["assigned_worker"] = worker_id
        
        # Only do minimal logging
        if algorithm == "EDF":
            print(f"Added EDF task {task.get('task_id')} (deadline: {task.get('deadline')})")
        else:
            print(f"Added task {task.get('task_id')} to {worker_id}")
        
=======
            priority = 0

        counter = self.task_counter
        self.task_counter += 1

        heapq.heappush(self.tasks, (priority, counter, task))
        print(f"Added task {task.get('task_id')} to scheduler, assigned to {self.get_least_loaded_worker()}")
>>>>>>> 1203547f
        return task

    def rate_monotonic(self):
        if not self.tasks:
            return None
        current_time = time.time()
        valid_tasks = []
        while self.tasks:
            priority, counter, task = heapq.heappop(self.tasks)
            if current_time >= task.get("arrival_time", 0):
                valid_tasks.append((priority, counter, task))
        if not valid_tasks:
            return None
        valid_tasks.sort(key=lambda x: x[2].get("execution_time", float('inf')))
        selected_task = valid_tasks[0]
        for i, task_tuple in enumerate(valid_tasks):
            if i > 0:
                heapq.heappush(self.tasks, task_tuple)
        return selected_task[2]

    def earliest_deadline_first(self):
<<<<<<< HEAD
        """Simplified and optimized EDF implementation"""
        if not self.tasks:
            return None

        # Track the best task
        best_task = None
        best_deadline = float('inf')
        best_priority = float('inf')
        best_counter = 0
        
        # Store tasks that we'll keep
        keep_tasks = []
        current_time = time.time()
        
        # Extract all tasks once
        while self.tasks:
            priority, counter, task = heapq.heappop(self.tasks)
            
            # Skip tasks that aren't ready yet
            if current_time < task.get("arrival_time", 0):
                keep_tasks.append((priority, counter, task))
                continue
            
            # Calculate absolute deadline
            abs_deadline = task.get("arrival_time", 0) + task.get("deadline", float('inf'))
            
            # Check if this task has earlier deadline
            if abs_deadline < best_deadline:
                # If we already had a best task, add it back to the keep list
                if best_task:
                    keep_tasks.append((best_priority, best_counter, best_task))
                
                # Update our tracking of the best task
                best_task = task
                best_deadline = abs_deadline
                best_priority = priority
                best_counter = counter
            else:
                # Not the best, so keep it
                keep_tasks.append((priority, counter, task))
        
        # Put all tasks we're keeping back into the heap
        for task_item in keep_tasks:
            heapq.heappush(self.tasks, task_item)
        
        # Only do debug logging if we actually found a task
        if best_task:
            print(f"[EDF] Selected task {best_task['task_id']} with deadline {best_deadline:.2f}")
        
        return best_task
=======
        if not self.tasks:
            return None
        current_time = time.time()
        valid_tasks = []
        while self.tasks:
            priority, counter, task = heapq.heappop(self.tasks)
            if current_time >= task.get("arrival_time", 0):
                abs_deadline = task.get("arrival_time", 0) + task.get("deadline", float('inf'))
                if current_time <= abs_deadline:
                    valid_tasks.append((priority, counter, task))
        if not valid_tasks:
            for priority, counter, task in valid_tasks:
                heapq.heappush(self.tasks, (priority, counter, task))
            return None
        selected_task = min(valid_tasks, key=lambda x: x[0])
        for priority, counter, task in valid_tasks:
            if (priority, counter, task) != selected_task:
                heapq.heappush(self.tasks, (priority, counter, task))
        return selected_task[2]
>>>>>>> 1203547f

    def round_robin(self):
        if not self.tasks:
            return None
        current_time = time.time()
        valid_tasks = []
        while self.tasks:
            priority, counter, task = heapq.heappop(self.tasks)
            if current_time >= task.get("arrival_time", 0):
                valid_tasks.append((priority, counter, task))
        if not valid_tasks:
            return None
        valid_tasks.sort(key=lambda x: x[1])
        selected_task = valid_tasks[0]
        for i, task_tuple in enumerate(valid_tasks):
            if i > 0:
                heapq.heappush(self.tasks, task_tuple)
        return selected_task[2]

    def critical_ratio_scheduling(self):
        """Select task with lowest critical ratio = (absolute_deadline - current_time) / execution_time"""
        if not self.tasks:
            return None
        current_time = time.time()
        valid_tasks = []
        while self.tasks:
            priority, counter, task = heapq.heappop(self.tasks)
            if current_time >= task.get("arrival_time", 0):
                absolute_deadline = task.get("arrival_time", 0) + task.get("deadline", float('inf'))
                critical_ratio = (absolute_deadline - current_time) / task.get("execution_time", 1)
                valid_tasks.append((critical_ratio, counter, task))
        if not valid_tasks:
            return None
        valid_tasks.sort(key=lambda x: x[0])
        selected_task = valid_tasks[0][2]
        for i, task_tuple in enumerate(valid_tasks):
            if i > 0:
                heapq.heappush(self.tasks, task_tuple)
        return selected_task

    def highest_response_ratio_next(self):
        """Select task with highest response ratio = (waiting_time + execution_time) / execution_time"""
        if not self.tasks:
            return None
        current_time = time.time()
        valid_tasks = []
        while self.tasks:
            priority, counter, task = heapq.heappop(self.tasks)
            if current_time >= task.get("arrival_time", 0):
                waiting_time = current_time - task.get("arrival_time", 0)
                response_ratio = (waiting_time + task.get("execution_time", 1)) / task.get("execution_time", 1)
                valid_tasks.append((response_ratio, counter, task))
        if not valid_tasks:
            return None
        valid_tasks.sort(key=lambda x: x[0], reverse=True)
        selected_task = valid_tasks[0][2]
        for i, task_tuple in enumerate(valid_tasks):
            if i > 0:
                heapq.heappush(self.tasks, task_tuple)
        return selected_task

    def schedule(self, algorithm):
        if algorithm not in self.scheduling_algorithms:
            raise ValueError(f"Unknown scheduling algorithm: {algorithm}")
        scheduled_task = self.scheduling_algorithms[algorithm]()
        if scheduled_task:
            print(f"\n[SCHEDULING DECISION] {algorithm}")
            print(f"  Selected task: {scheduled_task['task_id']}")
            if algorithm == "RM":
                print(f"  Execution time: {scheduled_task['execution_time']} (shorter execution = higher priority)")
            elif algorithm == "EDF":
                absolute_deadline = scheduled_task.get('arrival_time', 0) + scheduled_task.get('deadline', 0)
                print(f"  Absolute deadline: {absolute_deadline:.2f} (earlier deadline = higher priority)")
            elif algorithm == "RR":
                print("  Round Robin scheduling (equal priority)")
            elif algorithm == "CRS":
                absolute_deadline = scheduled_task.get('arrival_time', 0) + scheduled_task.get('deadline', 0)
                computed_ratio = (absolute_deadline - time.time()) / scheduled_task.get("execution_time", 1)
                print(f"  Critical Ratio: {computed_ratio:.2f} (lower ratio indicates higher urgency)")
            elif algorithm == "HRRN":
                waiting_time = time.time() - scheduled_task.get("arrival_time", 0)
                response_ratio = (waiting_time + scheduled_task.get("execution_time", 1)) / scheduled_task.get("execution_time", 1)
                print(f"  Response Ratio: {response_ratio:.2f} (higher ratio indicates higher priority)")
            print(f"  Assigned to worker: {scheduled_task['assigned_worker']}")
            self.schedule_history.append({
                "time": time.time(),
                "task": scheduled_task,
                "algorithm": algorithm
            })
        return scheduled_task

    def get_schedule_history(self):
        return self.schedule_history

class MQTTBroker:
    def __init__(self, host="localhost", port=1883, client_id="mqtt_broker"):
        self.host = host
        self.port = port
        self.client = mqtt.Client()
        self.clients = set()
        self.task_scheduler = TaskScheduler()
        self.task_status = defaultdict(dict)
        self.worker_status = {
            "worker_1": {"active": False, "last_seen": 0, "current_load": 0.0, "heartbeat_count": 0},
            "worker_2": {"active": False, "last_seen": 0, "current_load": 0.0, "heartbeat_count": 0},
            "worker_3": {"active": False, "last_seen": 0, "current_load": 0.0, "heartbeat_count": 0}
        }
        self.worker_timeout = 5.0

        self.logger = logging.getLogger("MQTTBroker")
        self.logger.setLevel(logging.INFO)
        handler = logging.StreamHandler()
        formatter = logging.Formatter('%(asctime)s - %(name)s - %(levelname)s - %(message)s')
        handler.setFormatter(formatter)
        self.logger.addHandler(handler)

        self.client.max_inflight_messages_set(100)
        self.client.max_queued_messages_set(0)
        self.default_qos = 0

        self.client.on_connect = self.on_connect
        self.client.on_message = self.on_message
        self.client.on_subscribe = self.on_subscribe
        self.client.on_publish = self.on_publish

    def on_connect(self, client, userdata, flags, rc):
        print(f"Broker connected with result code {rc}")
        client.subscribe("client/register", qos=0)
        client.subscribe("task/submit", qos=0)
        client.subscribe("task/status", qos=0)
        client.subscribe("system/control", qos=0)
        client.subscribe("worker/heartbeat", qos=0)

    def on_message(self, client, userdata, msg):
        topic = msg.topic
        try:
            if topic == "worker/heartbeat":
                data = json.loads(msg.payload.decode())
                worker_id = data.get("worker_id")
                if worker_id in self.worker_status:
                    self.worker_status[worker_id]["last_seen"] = time.time()
                    self.worker_status[worker_id]["current_load"] = data.get("current_load", 0.0)
                    self.worker_status[worker_id]["heartbeat_count"] += 1
                    if self.worker_status[worker_id]["heartbeat_count"] % 5 == 0:
                        print(f"[HEARTBEAT] {worker_id}: Count={self.worker_status[worker_id]['heartbeat_count']}")
            elif topic == "client/register":
                self.handle_client_registration(json.loads(msg.payload.decode()))
            elif topic == "task/submit":
                self.handle_task_submission(json.loads(msg.payload.decode()))
            elif topic == "task/status":
                self.handle_task_status(json.loads(msg.payload.decode()))
            elif topic == "system/control":
                self.handle_system_control(json.loads(msg.payload.decode()))
        except Exception as e:
            print(f"Error processing message on {topic}: {e}")

    def handle_client_registration(self, data):
        client_id = data.get("client_id")
        if client_id in self.worker_status:
            self.worker_status[client_id]["active"] = True
            self.worker_status[client_id]["last_seen"] = time.time()
            self.worker_status[client_id]["current_load"] = data.get("current_load", 0.0)
            self.worker_status[client_id]["heartbeat_count"] = 0
            print(f"\n[WORKER REGISTERED] {client_id}")
            print(f"  Current load: {self.worker_status[client_id]['current_load']}")
            self.client.publish(
                f"client/{client_id}/registered",
                json.dumps({"status": "success", "timestamp": time.time()})
            )
            active_workers = [w_id for w_id, status in self.worker_status.items() if status["active"]]
            print(f"  Active workers: {active_workers}")

    def handle_task_submission(self, data):
        try:
            if isinstance(data, dict) and 'batch_submission' in data and 'tasks' in data:
                batch_data = data
                tasks_list = batch_data.get('tasks', [])
                scheduling = batch_data.get('scheduling', 'RM')
                timestamp = time.time()
                active_workers = {w_id: self.worker_status[w_id]["current_load"]
                                  for w_id in self.worker_status if self.worker_status[w_id].get("active", False)}
                if not active_workers:
                    active_workers = {w_id: 0.0 for w_id in self.worker_status.keys()}
                for task_data in tasks_list:
                    task_id = task_data.get('task_id')
                    execution_time = float(task_data.get('execution_time', 1.0))
                    task = {
                        'task_id': task_id,
                        'execution_time': execution_time,
                        'deadline': float(task_data.get('deadline', 10.0)),
                        'arrival_time': timestamp,
                        'scheduling': scheduling,
                        'status': 'pending'
                    }
                    for key in ['load_type', 'priority', 'burst_type', 'type']:
                        if key in task_data:
                            task[key] = task_data[key]
                    worker_id = min(active_workers.items(), key=lambda x: x[1])[0]
                    task['assigned_worker'] = worker_id
                    active_workers[worker_id] += execution_time
                    self.task_scheduler.add_task(task)
                self.logger.info(f"Processed batch of {len(tasks_list)} tasks with {scheduling} scheduling")
            elif isinstance(data, list):
                self.logger.info(f"Processing list batch of {len(data)} tasks")
                submission_time = time.time()
                for task_data in data:
                    task_id = task_data.get('task_id', f"task_{str(uuid.uuid4())[:8]}")
                    task = {
                        'task_id': task_id,
                        'execution_time': float(task_data.get('execution_time', 1.0)),
                        'deadline': float(task_data.get('deadline', 5.0)),
                        'arrival_time': submission_time,
                        'scheduling': task_data.get('scheduling_algorithm', 'RM'),
                        'status': 'pending',
                        'assigned_worker': None
                    }
                    if 'load_type' in task_data:
                        task['load_type'] = task_data['load_type']
                    if 'priority' in task_data:
                        task['priority'] = task_data['priority']
                    if 'burst_type' in task_data:
                        task['burst_type'] = task_data['burst_type']
                    if 'type' in task_data:
                        task['type'] = task_data['type']
                    worker_id = self.get_least_loaded_worker()
                    task['assigned_worker'] = worker_id
                    self.task_scheduler.add_task(task)
                    print(f"Added task {task_id} to scheduler, assigned to {worker_id}")
                    self.logger.info(f"Added task {task_id} to scheduler")
            else:
                task_data = data
                submission_time = time.time()
                task_id = task_data.get('task_id', f"task_{str(uuid.uuid4())[:8]}")
                task = {
                    'task_id': task_id,
                    'execution_time': float(task_data.get('execution_time', 1.0)),
                    'deadline': float(task_data.get('deadline', 5.0)),
                    'arrival_time': submission_time,
                    'scheduling': task_data.get('scheduling_algorithm', 'RM'),
                    'status': 'pending',
                    'assigned_worker': None
                }
                if 'load_type' in task_data:
                    task['load_type'] = task_data['load_type']
                if 'priority' in task_data:
                    task['priority'] = task_data['priority']
                if 'burst_type' in task_data:
                    task['burst_type'] = task_data['burst_type']
                if 'type' in task_data:
                    task['type'] = task_data['type']
                worker_id = self.get_least_loaded_worker()
                task['assigned_worker'] = worker_id
                self.task_scheduler.add_task(task)
                print(f"Added task {task_id} to scheduler, assigned to {worker_id}")
                self.logger.info(f"Added task {task_id} to scheduler")
<<<<<<< HEAD
            
            # At the end, after processing all tasks, force immediate distribution:
            if isinstance(data, dict) and 'batch_submission' in data:
                # Get active workers
                active_workers = [w_id for w_id, status in self.worker_status.items() 
                                 if status["active"]]
                
                # Distribute initial tasks immediately (one to each worker)
                worker_index = 0
                while self.task_scheduler.tasks and worker_index < len(active_workers):
                    # Take the next task
                    _, _, task = heapq.heappop(self.task_scheduler.tasks)
                    worker_id = active_workers[worker_index]
                    
                    # Send directly
                    self.client.publish(
                        f"worker/{worker_id}/task",
                        json.dumps({
                            "task_id": task["task_id"],
                            "execution_time": task["execution_time"],
                            "deadline": task["deadline"],
                            "algorithm": task.get("scheduling", "RM"),
                            "load_type": task.get("load_type", "unknown"),
                            "timestamp": time.time()
                        }),
                        qos=0
                    )
                    
                    print(f"[IMMEDIATE DISTRIBUTE] Task {task['task_id']} to {worker_id}")
                    worker_index += 1
            
=======
>>>>>>> 1203547f
        except Exception as e:
            self.logger.error(f"Error handling task submission: {str(e)}")
            import traceback
            self.logger.error(traceback.format_exc())

    def handle_task_status(self, data):
        task_id = data.get("task_id")
        worker_id = data.get("worker_id")
        status = data.get("status")
        execution_time = data.get("actual_execution_time", 0)
        if task_id and worker_id and status:
            if status == "duplicate":
                return
            print(f"\n[TASK COMPLETED] Task {task_id}")
            print(f"  Worker: {worker_id}")
            print(f"  Status: {status}")
            print(f"  Execution Time: {execution_time:.2f}s")
            if status != "completed":
                print(f"  Note: Deadline missed!")
            self.task_status[task_id] = {
                "worker_id": worker_id,
                "status": status,
                "execution_time": execution_time,
                "timestamp": time.time()
            }
            if worker_id in self.worker_status:
                self.worker_status[worker_id]["last_seen"] = time.time()
                self.worker_status[worker_id]["current_load"] = data.get("current_load", 0.0)
                self.task_scheduler.update_worker_load(worker_id, data.get("current_load", 0.0))

            # At the end, print active workers and their loads
            print("\n[WORKER STATUS AFTER COMPLETION]")
            for worker_id, status in self.worker_status.items():
                if status["active"]:
                    print(f"  {worker_id}: Load = {status['current_load']:.2f}, Tasks completed = {sum(1 for t in self.task_status.values() if t.get('worker_id') == worker_id)}")

    def handle_system_control(self, data):
        command = data.get("command")
        if command == "get_schedule_history":
            history = self.task_scheduler.get_schedule_history()
            self.client.publish("system/schedule_history", json.dumps(history))
        elif command == "get_task_status":
            task_id = data.get("task_id")
            if task_id in self.task_status:
                self.client.publish(f"task/{task_id}/status", json.dumps(self.task_status[task_id]))
            else:
                self.client.publish(f"task/{task_id}/status", json.dumps({"status": "unknown", "timestamp": time.time()}))

    def on_subscribe(self, client, userdata, mid, granted_qos):
        print(f"Subscribed to topic with QoS: {granted_qos}")

    def on_publish(self, client, userdata, mid):
        print(f"Message {mid} published")

    def start(self):
        self.client.connect(self.host, self.port, 60)
        self.client.subscribe("client/register")
        self.client.subscribe("task/status")
        self.client.subscribe("worker/heartbeat")
        self.client.subscribe("task/submit")
        self.client.loop_start()
        self.scheduler_thread = threading.Thread(target=self.run_scheduler)
        self.scheduler_thread.daemon = True
        self.scheduler_thread.start()
<<<<<<< HEAD
        
        # Start the dedicated EDF scheduler
        self.edf_thread = threading.Thread(target=self.direct_edf_scheduling)
        self.edf_thread.daemon = True
        self.edf_thread.start()
        
        self.logger.info(f"MQTT Broker started on {self.host}:{self.port}")

    def run_scheduler(self):
        """Ensure continuous task assignment without waiting for completion"""
        while True:
            try:
                # Process as many tasks as possible in each cycle
                max_assignments_per_cycle = 5  # Assign up to 5 tasks per cycle
                
                current_time = time.time()
                active_workers = [w_id for w_id, status in self.worker_status.items() 
                                 if status["active"]]
                
                assignments_this_cycle = 0
                
                # Assign multiple tasks in a single cycle
                while self.task_scheduler.tasks and active_workers and assignments_this_cycle < max_assignments_per_cycle:
                    # Get scheduling algorithm from the first task
=======
        self.logger.info(f"MQTT Broker started on {self.host}:{self.port}")

    def run_scheduler(self):
        while True:
            try:
                current_time = time.time()
                if not hasattr(self, 'last_health_check') or current_time - self.last_health_check > 2.0:
                    for worker_id, status in self.worker_status.items():
                        if status["active"]:
                            time_since_last_seen = current_time - status["last_seen"]
                            if time_since_last_seen > self.worker_timeout:
                                status["active"] = False
                                print(f"\n[WORKER STATUS] Worker {worker_id} marked as inactive")
                                print(f"  Last seen: {time_since_last_seen:.1f} seconds ago")
                    self.last_health_check = current_time
                active_workers = [w_id for w_id, status in self.worker_status.items() if status["active"]]
                if self.task_scheduler.tasks and active_workers:
>>>>>>> 1203547f
                    _, _, current_task = self.task_scheduler.tasks[0]
                    algorithm = current_task.get("scheduling", "RM")
                    if algorithm in self.task_scheduler.scheduling_algorithms:
                        task = self.task_scheduler.schedule(algorithm)
                        if task:
<<<<<<< HEAD
                            # Get best worker for this task
                            worker_id = self.get_least_loaded_worker()
                            task["assigned_worker"] = worker_id
                            
                            # Publish task to worker
                            self.client.publish(
                                f"worker/{worker_id}/task",
                                json.dumps({
                                    "task_id": task["task_id"],
                                    "execution_time": task["execution_time"],
                                    "deadline": task["deadline"],
                                    "algorithm": task["scheduling"],
                                    "load_type": task.get("load_type", "unknown"),
                                    "timestamp": time.time()
                                }),
                                qos=0
                            )
                            
                            print(f"[PARALLEL ASSIGN] Task {task['task_id']} to {worker_id}")
                            assignments_this_cycle += 1
                        else:
                            break  # No task to schedule
                    else:
                        break  # Unknown algorithm
                
                # Short sleep between cycles
                time.sleep(0.01)
                
=======
                            worker_id = task["assigned_worker"]
                            if self.worker_status[worker_id]["active"]:
                                self.client.publish(
                                    f"worker/{worker_id}/task",
                                    json.dumps({
                                        "task_id": task["task_id"],
                                        "execution_time": task["execution_time"],
                                        "deadline": task["deadline"],
                                        "algorithm": task["scheduling"],
                                        "load_type": task.get("load_type", "unknown"),
                                        "priority": task.get("priority", "unknown"),
                                        "burst_type": task.get("burst_type", "unknown"),
                                        "timestamp": time.time()
                                    })
                                )
                                print(f"\n[TASK ASSIGNED] Task {task['task_id']} to {worker_id}")
                            else:
                                alternative_worker = self.get_least_loaded_worker()
                                task["assigned_worker"] = alternative_worker
                                self.client.publish(
                                    f"worker/{alternative_worker}/task",
                                    json.dumps({
                                        "task_id": task["task_id"],
                                        "execution_time": task["execution_time"],
                                        "deadline": task["deadline"],
                                        "algorithm": task["scheduling"],
                                        "load_type": task.get("load_type", "unknown"),
                                        "priority": task.get("priority", "unknown"),
                                        "burst_type": task.get("burst_type", "unknown"),
                                        "timestamp": time.time()
                                    })
                                )
                                print(f"\n[TASK REASSIGNED] Task {task['task_id']} to {alternative_worker}")
                time.sleep(0.01)
>>>>>>> 1203547f
            except Exception as e:
                print(f"Error in scheduler: {e}")
                time.sleep(0.1)

    def get_system_status(self):
        return {
            "workers": self.worker_status,
            "tasks_pending": len(self.task_scheduler.tasks),
            "tasks_completed": len([t for t in self.task_status.values() if t["status"] == "completed"]),
            "load_distribution": {
                worker_id: status["current_load"]
                for worker_id, status in self.worker_status.items() if status["active"]
            }
        }

    def get_least_loaded_worker(self):
<<<<<<< HEAD
        """Improved worker assignment to ensure parallelism"""
        active_workers = {w_id: status["current_load"] 
                         for w_id, status in self.worker_status.items() 
                         if status.get("active", False)}
        
=======
        active_workers = {w_id: status for w_id, status in self.worker_status.items() if status.get("active", False)}
>>>>>>> 1203547f
        if not active_workers:
            return next(iter(self.worker_status.keys()))
<<<<<<< HEAD
        
        # Get worker assignment counts for recently assigned tasks
        recent_assignments = {}
        for priority, _, task in self.task_scheduler.tasks[:10]:  # Look at last 10 tasks
            worker = task.get("assigned_worker")
            if worker:
                recent_assignments[worker] = recent_assignments.get(worker, 0) + 1
        
        # Prioritize workers with fewer recent assignments
        worker_scores = {}
        for worker_id, load in active_workers.items():
            # Score based on load and recent assignments
            assignment_count = recent_assignments.get(worker_id, 0)
            worker_scores[worker_id] = load + (assignment_count * 0.5)  # Penalize recent assignments
        
        # Return worker with lowest score
        result = min(worker_scores.items(), key=lambda x: x[1])[0]
        print(f"[ASSIGNMENT] Selected {result} with score {worker_scores[result]:.2f}")
        return result

    def direct_edf_scheduling(self):
        """Completely standalone EDF implementation that bypasses regular scheduling"""
        while True:
            try:
                # Only process if we have tasks and workers
                if self.task_scheduler.tasks:
                    current_time = time.time()
                    active_workers = [w_id for w_id, status in self.worker_status.items() 
                                    if status["active"]]
                    
                    if not active_workers:
                        time.sleep(0.01)
                        continue
                    
                    # Get all EDF tasks
                    edf_tasks = []
                    other_tasks = []
                    
                    while self.task_scheduler.tasks:
                        priority, counter, task = heapq.heappop(self.task_scheduler.tasks)
                        if task.get("scheduling") == "EDF":
                            if current_time >= task.get("arrival_time", 0):
                                edf_tasks.append(task)
                            else:
                                other_tasks.append((priority, counter, task))
                        else:
                            other_tasks.append((priority, counter, task))
                    
                    # Put back non-EDF tasks
                    for task_tuple in other_tasks:
                        heapq.heappush(self.task_scheduler.tasks, task_tuple)
                    
                    if edf_tasks:
                        # Sort by absolute deadline
                        edf_tasks.sort(key=lambda t: t.get("arrival_time", 0) + t.get("deadline", float('inf')))
                        
                        # Take the task with earliest absolute deadline
                        chosen_task = edf_tasks[0]
                        
                        # Find best worker (fastest)
                        best_worker = min([(w_id, self.worker_status[w_id]["current_load"]) 
                                         for w_id in active_workers], key=lambda x: x[1])[0]
                        
                        # Send directly
                        print(f"[DIRECT EDF] Sending task {chosen_task['task_id']} to {best_worker}")
                        self.client.publish(
                            f"worker/{best_worker}/task",
                            json.dumps({
                                "task_id": chosen_task["task_id"],
                                "execution_time": chosen_task["execution_time"],
                                "deadline": chosen_task["deadline"],
                                "algorithm": "EDF",
                                "timestamp": time.time()
                            }),
                            qos=0
                        )
                        
                        # Put back other EDF tasks
                        for task in edf_tasks[1:]:
                            priority = task.get("arrival_time", 0) + task.get("deadline", float('inf'))
                            counter = self.task_scheduler.task_counter
                            self.task_scheduler.task_counter += 1
                            heapq.heappush(self.task_scheduler.tasks, (priority, counter, task))
                
                time.sleep(0.01)
            except Exception as e:
                print(f"Direct EDF error: {e}")
                time.sleep(0.1)
=======
        return min(active_workers.items(), key=lambda x: x[1].get("current_load", 0))[0]
>>>>>>> 1203547f

if __name__ == "__main__":
    broker = MQTTBroker()
    broker.start()
    try:
        print("Broker running. Press Ctrl+C to exit.")
        while True:
            time.sleep(1)
    except KeyboardInterrupt:
        print("\nShutting down broker...")
<|MERGE_RESOLUTION|>--- conflicted
+++ resolved
@@ -1,777 +1,670 @@
-import paho.mqtt.client as mqtt
-import threading
-import time
-from collections import defaultdict, deque
-import json
-import heapq
-import uuid
-import logging
-
-class TaskScheduler:
-    def __init__(self):
-        self.tasks = []
-        self.current_time = 0
-        self.scheduling_algorithms = {
-            "RM": self.rate_monotonic,
-            "EDF": self.earliest_deadline_first,
-            "RR": self.round_robin,
-            "CRS": self.critical_ratio_scheduling,    # New: Critical Ratio Scheduling
-            "HRRN": self.highest_response_ratio_next   # New: Highest Response Ratio Next
-        }
-        self.time_quantum = 1  # For Round-Robin
-        self.task_queue = deque()
-        self.last_scheduled = None
-        self.schedule_history = []
-        self.worker_loads = {
-            "worker_1": 0.0,
-            "worker_2": 0.0,
-            "worker_3": 0.0
-        }
-        self.task_counter = 0  # Unique counter for tasks
-
-    def get_least_loaded_worker(self):
-        return min(self.worker_loads.items(), key=lambda x: x[1])[0]
-
-    def update_worker_load(self, worker_id, task_load):
-        self.worker_loads[worker_id] = task_load
-
-    def add_task(self, task):
-<<<<<<< HEAD
-        """Add a new task to the scheduler - optimized for EDF"""
-        algorithm = task.get("scheduling", "RM")
-        
-        # Get a unique counter
-        counter = self.task_counter
-        self.task_counter += 1
-        
-        # Set priority based on algorithm
-        if algorithm == "RM":
-            # For RM, priority is based on execution time
-            priority = task.get("execution_time", float('inf'))
-        elif algorithm == "EDF":
-            # For EDF, priority is absolute deadline
-=======
-        algorithm = task.get("scheduling", "RM")
-        if algorithm == "RM":
-            priority = task.get("execution_time", float('inf'))
-        elif algorithm == "EDF":
->>>>>>> 1203547f
-            priority = task.get("arrival_time", 0) + task.get("deadline", float('inf'))
-            # Store the absolute deadline directly in the task for faster access
-            task["abs_deadline"] = priority
-        else:
-<<<<<<< HEAD
-            # For RR, all tasks have the same priority
-            priority = 0
-        
-        # Add to priority queue
-        heapq.heappush(self.tasks, (priority, counter, task))
-        
-        # Assign worker based on load
-        worker_id = self.get_least_loaded_worker()
-        task["assigned_worker"] = worker_id
-        
-        # Only do minimal logging
-        if algorithm == "EDF":
-            print(f"Added EDF task {task.get('task_id')} (deadline: {task.get('deadline')})")
-        else:
-            print(f"Added task {task.get('task_id')} to {worker_id}")
-        
-=======
-            priority = 0
-
-        counter = self.task_counter
-        self.task_counter += 1
-
-        heapq.heappush(self.tasks, (priority, counter, task))
-        print(f"Added task {task.get('task_id')} to scheduler, assigned to {self.get_least_loaded_worker()}")
->>>>>>> 1203547f
-        return task
-
-    def rate_monotonic(self):
-        if not self.tasks:
-            return None
-        current_time = time.time()
-        valid_tasks = []
-        while self.tasks:
-            priority, counter, task = heapq.heappop(self.tasks)
-            if current_time >= task.get("arrival_time", 0):
-                valid_tasks.append((priority, counter, task))
-        if not valid_tasks:
-            return None
-        valid_tasks.sort(key=lambda x: x[2].get("execution_time", float('inf')))
-        selected_task = valid_tasks[0]
-        for i, task_tuple in enumerate(valid_tasks):
-            if i > 0:
-                heapq.heappush(self.tasks, task_tuple)
-        return selected_task[2]
-
-    def earliest_deadline_first(self):
-<<<<<<< HEAD
-        """Simplified and optimized EDF implementation"""
-        if not self.tasks:
-            return None
-
-        # Track the best task
-        best_task = None
-        best_deadline = float('inf')
-        best_priority = float('inf')
-        best_counter = 0
-        
-        # Store tasks that we'll keep
-        keep_tasks = []
-        current_time = time.time()
-        
-        # Extract all tasks once
-        while self.tasks:
-            priority, counter, task = heapq.heappop(self.tasks)
-            
-            # Skip tasks that aren't ready yet
-            if current_time < task.get("arrival_time", 0):
-                keep_tasks.append((priority, counter, task))
-                continue
-            
-            # Calculate absolute deadline
-            abs_deadline = task.get("arrival_time", 0) + task.get("deadline", float('inf'))
-            
-            # Check if this task has earlier deadline
-            if abs_deadline < best_deadline:
-                # If we already had a best task, add it back to the keep list
-                if best_task:
-                    keep_tasks.append((best_priority, best_counter, best_task))
-                
-                # Update our tracking of the best task
-                best_task = task
-                best_deadline = abs_deadline
-                best_priority = priority
-                best_counter = counter
-            else:
-                # Not the best, so keep it
-                keep_tasks.append((priority, counter, task))
-        
-        # Put all tasks we're keeping back into the heap
-        for task_item in keep_tasks:
-            heapq.heappush(self.tasks, task_item)
-        
-        # Only do debug logging if we actually found a task
-        if best_task:
-            print(f"[EDF] Selected task {best_task['task_id']} with deadline {best_deadline:.2f}")
-        
-        return best_task
-=======
-        if not self.tasks:
-            return None
-        current_time = time.time()
-        valid_tasks = []
-        while self.tasks:
-            priority, counter, task = heapq.heappop(self.tasks)
-            if current_time >= task.get("arrival_time", 0):
-                abs_deadline = task.get("arrival_time", 0) + task.get("deadline", float('inf'))
-                if current_time <= abs_deadline:
-                    valid_tasks.append((priority, counter, task))
-        if not valid_tasks:
-            for priority, counter, task in valid_tasks:
-                heapq.heappush(self.tasks, (priority, counter, task))
-            return None
-        selected_task = min(valid_tasks, key=lambda x: x[0])
-        for priority, counter, task in valid_tasks:
-            if (priority, counter, task) != selected_task:
-                heapq.heappush(self.tasks, (priority, counter, task))
-        return selected_task[2]
->>>>>>> 1203547f
-
-    def round_robin(self):
-        if not self.tasks:
-            return None
-        current_time = time.time()
-        valid_tasks = []
-        while self.tasks:
-            priority, counter, task = heapq.heappop(self.tasks)
-            if current_time >= task.get("arrival_time", 0):
-                valid_tasks.append((priority, counter, task))
-        if not valid_tasks:
-            return None
-        valid_tasks.sort(key=lambda x: x[1])
-        selected_task = valid_tasks[0]
-        for i, task_tuple in enumerate(valid_tasks):
-            if i > 0:
-                heapq.heappush(self.tasks, task_tuple)
-        return selected_task[2]
-
-    def critical_ratio_scheduling(self):
-        """Select task with lowest critical ratio = (absolute_deadline - current_time) / execution_time"""
-        if not self.tasks:
-            return None
-        current_time = time.time()
-        valid_tasks = []
-        while self.tasks:
-            priority, counter, task = heapq.heappop(self.tasks)
-            if current_time >= task.get("arrival_time", 0):
-                absolute_deadline = task.get("arrival_time", 0) + task.get("deadline", float('inf'))
-                critical_ratio = (absolute_deadline - current_time) / task.get("execution_time", 1)
-                valid_tasks.append((critical_ratio, counter, task))
-        if not valid_tasks:
-            return None
-        valid_tasks.sort(key=lambda x: x[0])
-        selected_task = valid_tasks[0][2]
-        for i, task_tuple in enumerate(valid_tasks):
-            if i > 0:
-                heapq.heappush(self.tasks, task_tuple)
-        return selected_task
-
-    def highest_response_ratio_next(self):
-        """Select task with highest response ratio = (waiting_time + execution_time) / execution_time"""
-        if not self.tasks:
-            return None
-        current_time = time.time()
-        valid_tasks = []
-        while self.tasks:
-            priority, counter, task = heapq.heappop(self.tasks)
-            if current_time >= task.get("arrival_time", 0):
-                waiting_time = current_time - task.get("arrival_time", 0)
-                response_ratio = (waiting_time + task.get("execution_time", 1)) / task.get("execution_time", 1)
-                valid_tasks.append((response_ratio, counter, task))
-        if not valid_tasks:
-            return None
-        valid_tasks.sort(key=lambda x: x[0], reverse=True)
-        selected_task = valid_tasks[0][2]
-        for i, task_tuple in enumerate(valid_tasks):
-            if i > 0:
-                heapq.heappush(self.tasks, task_tuple)
-        return selected_task
-
-    def schedule(self, algorithm):
-        if algorithm not in self.scheduling_algorithms:
-            raise ValueError(f"Unknown scheduling algorithm: {algorithm}")
-        scheduled_task = self.scheduling_algorithms[algorithm]()
-        if scheduled_task:
-            print(f"\n[SCHEDULING DECISION] {algorithm}")
-            print(f"  Selected task: {scheduled_task['task_id']}")
-            if algorithm == "RM":
-                print(f"  Execution time: {scheduled_task['execution_time']} (shorter execution = higher priority)")
-            elif algorithm == "EDF":
-                absolute_deadline = scheduled_task.get('arrival_time', 0) + scheduled_task.get('deadline', 0)
-                print(f"  Absolute deadline: {absolute_deadline:.2f} (earlier deadline = higher priority)")
-            elif algorithm == "RR":
-                print("  Round Robin scheduling (equal priority)")
-            elif algorithm == "CRS":
-                absolute_deadline = scheduled_task.get('arrival_time', 0) + scheduled_task.get('deadline', 0)
-                computed_ratio = (absolute_deadline - time.time()) / scheduled_task.get("execution_time", 1)
-                print(f"  Critical Ratio: {computed_ratio:.2f} (lower ratio indicates higher urgency)")
-            elif algorithm == "HRRN":
-                waiting_time = time.time() - scheduled_task.get("arrival_time", 0)
-                response_ratio = (waiting_time + scheduled_task.get("execution_time", 1)) / scheduled_task.get("execution_time", 1)
-                print(f"  Response Ratio: {response_ratio:.2f} (higher ratio indicates higher priority)")
-            print(f"  Assigned to worker: {scheduled_task['assigned_worker']}")
-            self.schedule_history.append({
-                "time": time.time(),
-                "task": scheduled_task,
-                "algorithm": algorithm
-            })
-        return scheduled_task
-
-    def get_schedule_history(self):
-        return self.schedule_history
-
-class MQTTBroker:
-    def __init__(self, host="localhost", port=1883, client_id="mqtt_broker"):
-        self.host = host
-        self.port = port
-        self.client = mqtt.Client()
-        self.clients = set()
-        self.task_scheduler = TaskScheduler()
-        self.task_status = defaultdict(dict)
-        self.worker_status = {
-            "worker_1": {"active": False, "last_seen": 0, "current_load": 0.0, "heartbeat_count": 0},
-            "worker_2": {"active": False, "last_seen": 0, "current_load": 0.0, "heartbeat_count": 0},
-            "worker_3": {"active": False, "last_seen": 0, "current_load": 0.0, "heartbeat_count": 0}
-        }
-        self.worker_timeout = 5.0
-
-        self.logger = logging.getLogger("MQTTBroker")
-        self.logger.setLevel(logging.INFO)
-        handler = logging.StreamHandler()
-        formatter = logging.Formatter('%(asctime)s - %(name)s - %(levelname)s - %(message)s')
-        handler.setFormatter(formatter)
-        self.logger.addHandler(handler)
-
-        self.client.max_inflight_messages_set(100)
-        self.client.max_queued_messages_set(0)
-        self.default_qos = 0
-
-        self.client.on_connect = self.on_connect
-        self.client.on_message = self.on_message
-        self.client.on_subscribe = self.on_subscribe
-        self.client.on_publish = self.on_publish
-
-    def on_connect(self, client, userdata, flags, rc):
-        print(f"Broker connected with result code {rc}")
-        client.subscribe("client/register", qos=0)
-        client.subscribe("task/submit", qos=0)
-        client.subscribe("task/status", qos=0)
-        client.subscribe("system/control", qos=0)
-        client.subscribe("worker/heartbeat", qos=0)
-
-    def on_message(self, client, userdata, msg):
-        topic = msg.topic
-        try:
-            if topic == "worker/heartbeat":
-                data = json.loads(msg.payload.decode())
-                worker_id = data.get("worker_id")
-                if worker_id in self.worker_status:
-                    self.worker_status[worker_id]["last_seen"] = time.time()
-                    self.worker_status[worker_id]["current_load"] = data.get("current_load", 0.0)
-                    self.worker_status[worker_id]["heartbeat_count"] += 1
-                    if self.worker_status[worker_id]["heartbeat_count"] % 5 == 0:
-                        print(f"[HEARTBEAT] {worker_id}: Count={self.worker_status[worker_id]['heartbeat_count']}")
-            elif topic == "client/register":
-                self.handle_client_registration(json.loads(msg.payload.decode()))
-            elif topic == "task/submit":
-                self.handle_task_submission(json.loads(msg.payload.decode()))
-            elif topic == "task/status":
-                self.handle_task_status(json.loads(msg.payload.decode()))
-            elif topic == "system/control":
-                self.handle_system_control(json.loads(msg.payload.decode()))
-        except Exception as e:
-            print(f"Error processing message on {topic}: {e}")
-
-    def handle_client_registration(self, data):
-        client_id = data.get("client_id")
-        if client_id in self.worker_status:
-            self.worker_status[client_id]["active"] = True
-            self.worker_status[client_id]["last_seen"] = time.time()
-            self.worker_status[client_id]["current_load"] = data.get("current_load", 0.0)
-            self.worker_status[client_id]["heartbeat_count"] = 0
-            print(f"\n[WORKER REGISTERED] {client_id}")
-            print(f"  Current load: {self.worker_status[client_id]['current_load']}")
-            self.client.publish(
-                f"client/{client_id}/registered",
-                json.dumps({"status": "success", "timestamp": time.time()})
-            )
-            active_workers = [w_id for w_id, status in self.worker_status.items() if status["active"]]
-            print(f"  Active workers: {active_workers}")
-
-    def handle_task_submission(self, data):
-        try:
-            if isinstance(data, dict) and 'batch_submission' in data and 'tasks' in data:
-                batch_data = data
-                tasks_list = batch_data.get('tasks', [])
-                scheduling = batch_data.get('scheduling', 'RM')
-                timestamp = time.time()
-                active_workers = {w_id: self.worker_status[w_id]["current_load"]
-                                  for w_id in self.worker_status if self.worker_status[w_id].get("active", False)}
-                if not active_workers:
-                    active_workers = {w_id: 0.0 for w_id in self.worker_status.keys()}
-                for task_data in tasks_list:
-                    task_id = task_data.get('task_id')
-                    execution_time = float(task_data.get('execution_time', 1.0))
-                    task = {
-                        'task_id': task_id,
-                        'execution_time': execution_time,
-                        'deadline': float(task_data.get('deadline', 10.0)),
-                        'arrival_time': timestamp,
-                        'scheduling': scheduling,
-                        'status': 'pending'
-                    }
-                    for key in ['load_type', 'priority', 'burst_type', 'type']:
-                        if key in task_data:
-                            task[key] = task_data[key]
-                    worker_id = min(active_workers.items(), key=lambda x: x[1])[0]
-                    task['assigned_worker'] = worker_id
-                    active_workers[worker_id] += execution_time
-                    self.task_scheduler.add_task(task)
-                self.logger.info(f"Processed batch of {len(tasks_list)} tasks with {scheduling} scheduling")
-            elif isinstance(data, list):
-                self.logger.info(f"Processing list batch of {len(data)} tasks")
-                submission_time = time.time()
-                for task_data in data:
-                    task_id = task_data.get('task_id', f"task_{str(uuid.uuid4())[:8]}")
-                    task = {
-                        'task_id': task_id,
-                        'execution_time': float(task_data.get('execution_time', 1.0)),
-                        'deadline': float(task_data.get('deadline', 5.0)),
-                        'arrival_time': submission_time,
-                        'scheduling': task_data.get('scheduling_algorithm', 'RM'),
-                        'status': 'pending',
-                        'assigned_worker': None
-                    }
-                    if 'load_type' in task_data:
-                        task['load_type'] = task_data['load_type']
-                    if 'priority' in task_data:
-                        task['priority'] = task_data['priority']
-                    if 'burst_type' in task_data:
-                        task['burst_type'] = task_data['burst_type']
-                    if 'type' in task_data:
-                        task['type'] = task_data['type']
-                    worker_id = self.get_least_loaded_worker()
-                    task['assigned_worker'] = worker_id
-                    self.task_scheduler.add_task(task)
-                    print(f"Added task {task_id} to scheduler, assigned to {worker_id}")
-                    self.logger.info(f"Added task {task_id} to scheduler")
-            else:
-                task_data = data
-                submission_time = time.time()
-                task_id = task_data.get('task_id', f"task_{str(uuid.uuid4())[:8]}")
-                task = {
-                    'task_id': task_id,
-                    'execution_time': float(task_data.get('execution_time', 1.0)),
-                    'deadline': float(task_data.get('deadline', 5.0)),
-                    'arrival_time': submission_time,
-                    'scheduling': task_data.get('scheduling_algorithm', 'RM'),
-                    'status': 'pending',
-                    'assigned_worker': None
-                }
-                if 'load_type' in task_data:
-                    task['load_type'] = task_data['load_type']
-                if 'priority' in task_data:
-                    task['priority'] = task_data['priority']
-                if 'burst_type' in task_data:
-                    task['burst_type'] = task_data['burst_type']
-                if 'type' in task_data:
-                    task['type'] = task_data['type']
-                worker_id = self.get_least_loaded_worker()
-                task['assigned_worker'] = worker_id
-                self.task_scheduler.add_task(task)
-                print(f"Added task {task_id} to scheduler, assigned to {worker_id}")
-                self.logger.info(f"Added task {task_id} to scheduler")
-<<<<<<< HEAD
-            
-            # At the end, after processing all tasks, force immediate distribution:
-            if isinstance(data, dict) and 'batch_submission' in data:
-                # Get active workers
-                active_workers = [w_id for w_id, status in self.worker_status.items() 
-                                 if status["active"]]
-                
-                # Distribute initial tasks immediately (one to each worker)
-                worker_index = 0
-                while self.task_scheduler.tasks and worker_index < len(active_workers):
-                    # Take the next task
-                    _, _, task = heapq.heappop(self.task_scheduler.tasks)
-                    worker_id = active_workers[worker_index]
-                    
-                    # Send directly
-                    self.client.publish(
-                        f"worker/{worker_id}/task",
-                        json.dumps({
-                            "task_id": task["task_id"],
-                            "execution_time": task["execution_time"],
-                            "deadline": task["deadline"],
-                            "algorithm": task.get("scheduling", "RM"),
-                            "load_type": task.get("load_type", "unknown"),
-                            "timestamp": time.time()
-                        }),
-                        qos=0
-                    )
-                    
-                    print(f"[IMMEDIATE DISTRIBUTE] Task {task['task_id']} to {worker_id}")
-                    worker_index += 1
-            
-=======
->>>>>>> 1203547f
-        except Exception as e:
-            self.logger.error(f"Error handling task submission: {str(e)}")
-            import traceback
-            self.logger.error(traceback.format_exc())
-
-    def handle_task_status(self, data):
-        task_id = data.get("task_id")
-        worker_id = data.get("worker_id")
-        status = data.get("status")
-        execution_time = data.get("actual_execution_time", 0)
-        if task_id and worker_id and status:
-            if status == "duplicate":
-                return
-            print(f"\n[TASK COMPLETED] Task {task_id}")
-            print(f"  Worker: {worker_id}")
-            print(f"  Status: {status}")
-            print(f"  Execution Time: {execution_time:.2f}s")
-            if status != "completed":
-                print(f"  Note: Deadline missed!")
-            self.task_status[task_id] = {
-                "worker_id": worker_id,
-                "status": status,
-                "execution_time": execution_time,
-                "timestamp": time.time()
-            }
-            if worker_id in self.worker_status:
-                self.worker_status[worker_id]["last_seen"] = time.time()
-                self.worker_status[worker_id]["current_load"] = data.get("current_load", 0.0)
-                self.task_scheduler.update_worker_load(worker_id, data.get("current_load", 0.0))
-
-            # At the end, print active workers and their loads
-            print("\n[WORKER STATUS AFTER COMPLETION]")
-            for worker_id, status in self.worker_status.items():
-                if status["active"]:
-                    print(f"  {worker_id}: Load = {status['current_load']:.2f}, Tasks completed = {sum(1 for t in self.task_status.values() if t.get('worker_id') == worker_id)}")
-
-    def handle_system_control(self, data):
-        command = data.get("command")
-        if command == "get_schedule_history":
-            history = self.task_scheduler.get_schedule_history()
-            self.client.publish("system/schedule_history", json.dumps(history))
-        elif command == "get_task_status":
-            task_id = data.get("task_id")
-            if task_id in self.task_status:
-                self.client.publish(f"task/{task_id}/status", json.dumps(self.task_status[task_id]))
-            else:
-                self.client.publish(f"task/{task_id}/status", json.dumps({"status": "unknown", "timestamp": time.time()}))
-
-    def on_subscribe(self, client, userdata, mid, granted_qos):
-        print(f"Subscribed to topic with QoS: {granted_qos}")
-
-    def on_publish(self, client, userdata, mid):
-        print(f"Message {mid} published")
-
-    def start(self):
-        self.client.connect(self.host, self.port, 60)
-        self.client.subscribe("client/register")
-        self.client.subscribe("task/status")
-        self.client.subscribe("worker/heartbeat")
-        self.client.subscribe("task/submit")
-        self.client.loop_start()
-        self.scheduler_thread = threading.Thread(target=self.run_scheduler)
-        self.scheduler_thread.daemon = True
-        self.scheduler_thread.start()
-<<<<<<< HEAD
-        
-        # Start the dedicated EDF scheduler
-        self.edf_thread = threading.Thread(target=self.direct_edf_scheduling)
-        self.edf_thread.daemon = True
-        self.edf_thread.start()
-        
-        self.logger.info(f"MQTT Broker started on {self.host}:{self.port}")
-
-    def run_scheduler(self):
-        """Ensure continuous task assignment without waiting for completion"""
-        while True:
-            try:
-                # Process as many tasks as possible in each cycle
-                max_assignments_per_cycle = 5  # Assign up to 5 tasks per cycle
-                
-                current_time = time.time()
-                active_workers = [w_id for w_id, status in self.worker_status.items() 
-                                 if status["active"]]
-                
-                assignments_this_cycle = 0
-                
-                # Assign multiple tasks in a single cycle
-                while self.task_scheduler.tasks and active_workers and assignments_this_cycle < max_assignments_per_cycle:
-                    # Get scheduling algorithm from the first task
-=======
-        self.logger.info(f"MQTT Broker started on {self.host}:{self.port}")
-
-    def run_scheduler(self):
-        while True:
-            try:
-                current_time = time.time()
-                if not hasattr(self, 'last_health_check') or current_time - self.last_health_check > 2.0:
-                    for worker_id, status in self.worker_status.items():
-                        if status["active"]:
-                            time_since_last_seen = current_time - status["last_seen"]
-                            if time_since_last_seen > self.worker_timeout:
-                                status["active"] = False
-                                print(f"\n[WORKER STATUS] Worker {worker_id} marked as inactive")
-                                print(f"  Last seen: {time_since_last_seen:.1f} seconds ago")
-                    self.last_health_check = current_time
-                active_workers = [w_id for w_id, status in self.worker_status.items() if status["active"]]
-                if self.task_scheduler.tasks and active_workers:
->>>>>>> 1203547f
-                    _, _, current_task = self.task_scheduler.tasks[0]
-                    algorithm = current_task.get("scheduling", "RM")
-                    if algorithm in self.task_scheduler.scheduling_algorithms:
-                        task = self.task_scheduler.schedule(algorithm)
-                        if task:
-<<<<<<< HEAD
-                            # Get best worker for this task
-                            worker_id = self.get_least_loaded_worker()
-                            task["assigned_worker"] = worker_id
-                            
-                            # Publish task to worker
-                            self.client.publish(
-                                f"worker/{worker_id}/task",
-                                json.dumps({
-                                    "task_id": task["task_id"],
-                                    "execution_time": task["execution_time"],
-                                    "deadline": task["deadline"],
-                                    "algorithm": task["scheduling"],
-                                    "load_type": task.get("load_type", "unknown"),
-                                    "timestamp": time.time()
-                                }),
-                                qos=0
-                            )
-                            
-                            print(f"[PARALLEL ASSIGN] Task {task['task_id']} to {worker_id}")
-                            assignments_this_cycle += 1
-                        else:
-                            break  # No task to schedule
-                    else:
-                        break  # Unknown algorithm
-                
-                # Short sleep between cycles
-                time.sleep(0.01)
-                
-=======
-                            worker_id = task["assigned_worker"]
-                            if self.worker_status[worker_id]["active"]:
-                                self.client.publish(
-                                    f"worker/{worker_id}/task",
-                                    json.dumps({
-                                        "task_id": task["task_id"],
-                                        "execution_time": task["execution_time"],
-                                        "deadline": task["deadline"],
-                                        "algorithm": task["scheduling"],
-                                        "load_type": task.get("load_type", "unknown"),
-                                        "priority": task.get("priority", "unknown"),
-                                        "burst_type": task.get("burst_type", "unknown"),
-                                        "timestamp": time.time()
-                                    })
-                                )
-                                print(f"\n[TASK ASSIGNED] Task {task['task_id']} to {worker_id}")
-                            else:
-                                alternative_worker = self.get_least_loaded_worker()
-                                task["assigned_worker"] = alternative_worker
-                                self.client.publish(
-                                    f"worker/{alternative_worker}/task",
-                                    json.dumps({
-                                        "task_id": task["task_id"],
-                                        "execution_time": task["execution_time"],
-                                        "deadline": task["deadline"],
-                                        "algorithm": task["scheduling"],
-                                        "load_type": task.get("load_type", "unknown"),
-                                        "priority": task.get("priority", "unknown"),
-                                        "burst_type": task.get("burst_type", "unknown"),
-                                        "timestamp": time.time()
-                                    })
-                                )
-                                print(f"\n[TASK REASSIGNED] Task {task['task_id']} to {alternative_worker}")
-                time.sleep(0.01)
->>>>>>> 1203547f
-            except Exception as e:
-                print(f"Error in scheduler: {e}")
-                time.sleep(0.1)
-
-    def get_system_status(self):
-        return {
-            "workers": self.worker_status,
-            "tasks_pending": len(self.task_scheduler.tasks),
-            "tasks_completed": len([t for t in self.task_status.values() if t["status"] == "completed"]),
-            "load_distribution": {
-                worker_id: status["current_load"]
-                for worker_id, status in self.worker_status.items() if status["active"]
-            }
-        }
-
-    def get_least_loaded_worker(self):
-<<<<<<< HEAD
-        """Improved worker assignment to ensure parallelism"""
-        active_workers = {w_id: status["current_load"] 
-                         for w_id, status in self.worker_status.items() 
-                         if status.get("active", False)}
-        
-=======
-        active_workers = {w_id: status for w_id, status in self.worker_status.items() if status.get("active", False)}
->>>>>>> 1203547f
-        if not active_workers:
-            return next(iter(self.worker_status.keys()))
-<<<<<<< HEAD
-        
-        # Get worker assignment counts for recently assigned tasks
-        recent_assignments = {}
-        for priority, _, task in self.task_scheduler.tasks[:10]:  # Look at last 10 tasks
-            worker = task.get("assigned_worker")
-            if worker:
-                recent_assignments[worker] = recent_assignments.get(worker, 0) + 1
-        
-        # Prioritize workers with fewer recent assignments
-        worker_scores = {}
-        for worker_id, load in active_workers.items():
-            # Score based on load and recent assignments
-            assignment_count = recent_assignments.get(worker_id, 0)
-            worker_scores[worker_id] = load + (assignment_count * 0.5)  # Penalize recent assignments
-        
-        # Return worker with lowest score
-        result = min(worker_scores.items(), key=lambda x: x[1])[0]
-        print(f"[ASSIGNMENT] Selected {result} with score {worker_scores[result]:.2f}")
-        return result
-
-    def direct_edf_scheduling(self):
-        """Completely standalone EDF implementation that bypasses regular scheduling"""
-        while True:
-            try:
-                # Only process if we have tasks and workers
-                if self.task_scheduler.tasks:
-                    current_time = time.time()
-                    active_workers = [w_id for w_id, status in self.worker_status.items() 
-                                    if status["active"]]
-                    
-                    if not active_workers:
-                        time.sleep(0.01)
-                        continue
-                    
-                    # Get all EDF tasks
-                    edf_tasks = []
-                    other_tasks = []
-                    
-                    while self.task_scheduler.tasks:
-                        priority, counter, task = heapq.heappop(self.task_scheduler.tasks)
-                        if task.get("scheduling") == "EDF":
-                            if current_time >= task.get("arrival_time", 0):
-                                edf_tasks.append(task)
-                            else:
-                                other_tasks.append((priority, counter, task))
-                        else:
-                            other_tasks.append((priority, counter, task))
-                    
-                    # Put back non-EDF tasks
-                    for task_tuple in other_tasks:
-                        heapq.heappush(self.task_scheduler.tasks, task_tuple)
-                    
-                    if edf_tasks:
-                        # Sort by absolute deadline
-                        edf_tasks.sort(key=lambda t: t.get("arrival_time", 0) + t.get("deadline", float('inf')))
-                        
-                        # Take the task with earliest absolute deadline
-                        chosen_task = edf_tasks[0]
-                        
-                        # Find best worker (fastest)
-                        best_worker = min([(w_id, self.worker_status[w_id]["current_load"]) 
-                                         for w_id in active_workers], key=lambda x: x[1])[0]
-                        
-                        # Send directly
-                        print(f"[DIRECT EDF] Sending task {chosen_task['task_id']} to {best_worker}")
-                        self.client.publish(
-                            f"worker/{best_worker}/task",
-                            json.dumps({
-                                "task_id": chosen_task["task_id"],
-                                "execution_time": chosen_task["execution_time"],
-                                "deadline": chosen_task["deadline"],
-                                "algorithm": "EDF",
-                                "timestamp": time.time()
-                            }),
-                            qos=0
-                        )
-                        
-                        # Put back other EDF tasks
-                        for task in edf_tasks[1:]:
-                            priority = task.get("arrival_time", 0) + task.get("deadline", float('inf'))
-                            counter = self.task_scheduler.task_counter
-                            self.task_scheduler.task_counter += 1
-                            heapq.heappush(self.task_scheduler.tasks, (priority, counter, task))
-                
-                time.sleep(0.01)
-            except Exception as e:
-                print(f"Direct EDF error: {e}")
-                time.sleep(0.1)
-=======
-        return min(active_workers.items(), key=lambda x: x[1].get("current_load", 0))[0]
->>>>>>> 1203547f
-
-if __name__ == "__main__":
-    broker = MQTTBroker()
-    broker.start()
-    try:
-        print("Broker running. Press Ctrl+C to exit.")
-        while True:
-            time.sleep(1)
-    except KeyboardInterrupt:
-        print("\nShutting down broker...")
+import paho.mqtt.client as mqtt
+import threading
+import time
+from collections import defaultdict, deque
+import json
+import heapq
+import uuid
+import logging
+
+class TaskScheduler:
+    def __init__(self):
+        self.tasks = []
+        self.current_time = 0
+        self.scheduling_algorithms = {
+            "RM": self.rate_monotonic,
+            "EDF": self.earliest_deadline_first,
+            "RR": self.round_robin,
+            "CRS": self.critical_ratio_scheduling,    # New: Critical Ratio Scheduling
+            "HRRN": self.highest_response_ratio_next   # New: Highest Response Ratio Next
+        }
+        self.time_quantum = 1  # For Round-Robin
+        self.task_queue = deque()
+        self.last_scheduled = None
+        self.schedule_history = []
+        self.worker_loads = {
+            "worker_1": 0.0,
+            "worker_2": 0.0,
+            "worker_3": 0.0
+        }
+        self.task_counter = 0  # Unique counter for tasks
+
+    def get_least_loaded_worker(self):
+        return min(self.worker_loads.items(), key=lambda x: x[1])[0]
+
+    def update_worker_load(self, worker_id, task_load):
+        self.worker_loads[worker_id] = task_load
+
+    def add_task(self, task):
+        """Add a new task to the scheduler - optimized for EDF"""
+        algorithm = task.get("scheduling", "RM")
+        
+        # Get a unique counter
+        counter = self.task_counter
+        self.task_counter += 1
+        
+        # Set priority based on algorithm
+        if algorithm == "RM":
+            # For RM, priority is based on execution time
+            priority = task.get("execution_time", float('inf'))
+        elif algorithm == "EDF":
+            # For EDF, priority is absolute deadline
+            priority = task.get("arrival_time", 0) + task.get("deadline", float('inf'))
+            # Store the absolute deadline directly in the task for faster access
+            task["abs_deadline"] = priority
+        else:
+            # For RR, all tasks have the same priority
+            priority = 0
+        
+        # Add to priority queue
+        heapq.heappush(self.tasks, (priority, counter, task))
+        
+        # Assign worker based on load
+        worker_id = self.get_least_loaded_worker()
+        task["assigned_worker"] = worker_id
+        
+        # Only do minimal logging
+        if algorithm == "EDF":
+            print(f"Added EDF task {task.get('task_id')} (deadline: {task.get('deadline')})")
+        else:
+            print(f"Added task {task.get('task_id')} to {worker_id}")
+        
+        return task
+
+    def rate_monotonic(self):
+        if not self.tasks:
+            return None
+        current_time = time.time()
+        valid_tasks = []
+        while self.tasks:
+            priority, counter, task = heapq.heappop(self.tasks)
+            if current_time >= task.get("arrival_time", 0):
+                valid_tasks.append((priority, counter, task))
+        if not valid_tasks:
+            return None
+        valid_tasks.sort(key=lambda x: x[2].get("execution_time", float('inf')))
+        selected_task = valid_tasks[0]
+        for i, task_tuple in enumerate(valid_tasks):
+            if i > 0:
+                heapq.heappush(self.tasks, task_tuple)
+        return selected_task[2]
+
+    def earliest_deadline_first(self):
+        """Simplified and optimized EDF implementation"""
+        if not self.tasks:
+            return None
+
+        # Track the best task
+        best_task = None
+        best_deadline = float('inf')
+        best_priority = float('inf')
+        best_counter = 0
+        
+        # Store tasks that we'll keep
+        keep_tasks = []
+        current_time = time.time()
+        
+        # Extract all tasks once
+        while self.tasks:
+            priority, counter, task = heapq.heappop(self.tasks)
+            
+            # Skip tasks that aren't ready yet
+            if current_time < task.get("arrival_time", 0):
+                keep_tasks.append((priority, counter, task))
+                continue
+            
+            # Calculate absolute deadline
+            abs_deadline = task.get("arrival_time", 0) + task.get("deadline", float('inf'))
+            
+            # Check if this task has earlier deadline
+            if abs_deadline < best_deadline:
+                # If we already had a best task, add it back to the keep list
+                if best_task:
+                    keep_tasks.append((best_priority, best_counter, best_task))
+                
+                # Update our tracking of the best task
+                best_task = task
+                best_deadline = abs_deadline
+                best_priority = priority
+                best_counter = counter
+            else:
+                # Not the best, so keep it
+                keep_tasks.append((priority, counter, task))
+        
+        # Put all tasks we're keeping back into the heap
+        for task_item in keep_tasks:
+            heapq.heappush(self.tasks, task_item)
+        
+        # Only do debug logging if we actually found a task
+        if best_task:
+            print(f"[EDF] Selected task {best_task['task_id']} with deadline {best_deadline:.2f}")
+        
+        return best_task
+
+    def round_robin(self):
+        if not self.tasks:
+            return None
+        current_time = time.time()
+        valid_tasks = []
+        while self.tasks:
+            priority, counter, task = heapq.heappop(self.tasks)
+            if current_time >= task.get("arrival_time", 0):
+                valid_tasks.append((priority, counter, task))
+        if not valid_tasks:
+            return None
+        valid_tasks.sort(key=lambda x: x[1])
+        selected_task = valid_tasks[0]
+        for i, task_tuple in enumerate(valid_tasks):
+            if i > 0:
+                heapq.heappush(self.tasks, task_tuple)
+        return selected_task[2]
+
+    def critical_ratio_scheduling(self):
+        """Select task with lowest critical ratio = (absolute_deadline - current_time) / execution_time"""
+        if not self.tasks:
+            return None
+        current_time = time.time()
+        valid_tasks = []
+        while self.tasks:
+            priority, counter, task = heapq.heappop(self.tasks)
+            if current_time >= task.get("arrival_time", 0):
+                absolute_deadline = task.get("arrival_time", 0) + task.get("deadline", float('inf'))
+                critical_ratio = (absolute_deadline - current_time) / task.get("execution_time", 1)
+                valid_tasks.append((critical_ratio, counter, task))
+        if not valid_tasks:
+            return None
+        valid_tasks.sort(key=lambda x: x[0])
+        selected_task = valid_tasks[0][2]
+        for i, task_tuple in enumerate(valid_tasks):
+            if i > 0:
+                heapq.heappush(self.tasks, task_tuple)
+        return selected_task
+
+    def highest_response_ratio_next(self):
+        """Select task with highest response ratio = (waiting_time + execution_time) / execution_time"""
+        if not self.tasks:
+            return None
+        current_time = time.time()
+        valid_tasks = []
+        while self.tasks:
+            priority, counter, task = heapq.heappop(self.tasks)
+            if current_time >= task.get("arrival_time", 0):
+                waiting_time = current_time - task.get("arrival_time", 0)
+                response_ratio = (waiting_time + task.get("execution_time", 1)) / task.get("execution_time", 1)
+                valid_tasks.append((response_ratio, counter, task))
+        if not valid_tasks:
+            return None
+        valid_tasks.sort(key=lambda x: x[0], reverse=True)
+        selected_task = valid_tasks[0][2]
+        for i, task_tuple in enumerate(valid_tasks):
+            if i > 0:
+                heapq.heappush(self.tasks, task_tuple)
+        return selected_task
+
+    def schedule(self, algorithm):
+        if algorithm not in self.scheduling_algorithms:
+            raise ValueError(f"Unknown scheduling algorithm: {algorithm}")
+        scheduled_task = self.scheduling_algorithms[algorithm]()
+        if scheduled_task:
+            print(f"\n[SCHEDULING DECISION] {algorithm}")
+            print(f"  Selected task: {scheduled_task['task_id']}")
+            if algorithm == "RM":
+                print(f"  Execution time: {scheduled_task['execution_time']} (shorter execution = higher priority)")
+            elif algorithm == "EDF":
+                absolute_deadline = scheduled_task.get('arrival_time', 0) + scheduled_task.get('deadline', 0)
+                print(f"  Absolute deadline: {absolute_deadline:.2f} (earlier deadline = higher priority)")
+            elif algorithm == "RR":
+                print("  Round Robin scheduling (equal priority)")
+            elif algorithm == "CRS":
+                absolute_deadline = scheduled_task.get('arrival_time', 0) + scheduled_task.get('deadline', 0)
+                computed_ratio = (absolute_deadline - time.time()) / scheduled_task.get("execution_time", 1)
+                print(f"  Critical Ratio: {computed_ratio:.2f} (lower ratio indicates higher urgency)")
+            elif algorithm == "HRRN":
+                waiting_time = time.time() - scheduled_task.get("arrival_time", 0)
+                response_ratio = (waiting_time + scheduled_task.get("execution_time", 1)) / scheduled_task.get("execution_time", 1)
+                print(f"  Response Ratio: {response_ratio:.2f} (higher ratio indicates higher priority)")
+            print(f"  Assigned to worker: {scheduled_task['assigned_worker']}")
+            self.schedule_history.append({
+                "time": time.time(),
+                "task": scheduled_task,
+                "algorithm": algorithm
+            })
+        return scheduled_task
+
+    def get_schedule_history(self):
+        return self.schedule_history
+
+class MQTTBroker:
+    def __init__(self, host="localhost", port=1883, client_id="mqtt_broker"):
+        self.host = host
+        self.port = port
+        self.client = mqtt.Client()
+        self.clients = set()
+        self.task_scheduler = TaskScheduler()
+        self.task_status = defaultdict(dict)
+        self.worker_status = {
+            "worker_1": {"active": False, "last_seen": 0, "current_load": 0.0, "heartbeat_count": 0},
+            "worker_2": {"active": False, "last_seen": 0, "current_load": 0.0, "heartbeat_count": 0},
+            "worker_3": {"active": False, "last_seen": 0, "current_load": 0.0, "heartbeat_count": 0}
+        }
+        self.worker_timeout = 5.0
+
+        self.logger = logging.getLogger("MQTTBroker")
+        self.logger.setLevel(logging.INFO)
+        handler = logging.StreamHandler()
+        formatter = logging.Formatter('%(asctime)s - %(name)s - %(levelname)s - %(message)s')
+        handler.setFormatter(formatter)
+        self.logger.addHandler(handler)
+
+        self.client.max_inflight_messages_set(100)
+        self.client.max_queued_messages_set(0)
+        self.default_qos = 0
+
+        self.client.on_connect = self.on_connect
+        self.client.on_message = self.on_message
+        self.client.on_subscribe = self.on_subscribe
+        self.client.on_publish = self.on_publish
+
+    def on_connect(self, client, userdata, flags, rc):
+        print(f"Broker connected with result code {rc}")
+        client.subscribe("client/register", qos=0)
+        client.subscribe("task/submit", qos=0)
+        client.subscribe("task/status", qos=0)
+        client.subscribe("system/control", qos=0)
+        client.subscribe("worker/heartbeat", qos=0)
+
+    def on_message(self, client, userdata, msg):
+        topic = msg.topic
+        try:
+            if topic == "worker/heartbeat":
+                data = json.loads(msg.payload.decode())
+                worker_id = data.get("worker_id")
+                if worker_id in self.worker_status:
+                    self.worker_status[worker_id]["last_seen"] = time.time()
+                    self.worker_status[worker_id]["current_load"] = data.get("current_load", 0.0)
+                    self.worker_status[worker_id]["heartbeat_count"] += 1
+                    if self.worker_status[worker_id]["heartbeat_count"] % 5 == 0:
+                        print(f"[HEARTBEAT] {worker_id}: Count={self.worker_status[worker_id]['heartbeat_count']}")
+            elif topic == "client/register":
+                self.handle_client_registration(json.loads(msg.payload.decode()))
+            elif topic == "task/submit":
+                self.handle_task_submission(json.loads(msg.payload.decode()))
+            elif topic == "task/status":
+                self.handle_task_status(json.loads(msg.payload.decode()))
+            elif topic == "system/control":
+                self.handle_system_control(json.loads(msg.payload.decode()))
+        except Exception as e:
+            print(f"Error processing message on {topic}: {e}")
+
+    def handle_client_registration(self, data):
+        client_id = data.get("client_id")
+        if client_id in self.worker_status:
+            self.worker_status[client_id]["active"] = True
+            self.worker_status[client_id]["last_seen"] = time.time()
+            self.worker_status[client_id]["current_load"] = data.get("current_load", 0.0)
+            self.worker_status[client_id]["heartbeat_count"] = 0
+            print(f"\n[WORKER REGISTERED] {client_id}")
+            print(f"  Current load: {self.worker_status[client_id]['current_load']}")
+            self.client.publish(
+                f"client/{client_id}/registered",
+                json.dumps({"status": "success", "timestamp": time.time()})
+            )
+            active_workers = [w_id for w_id, status in self.worker_status.items() if status["active"]]
+            print(f"  Active workers: {active_workers}")
+
+    def handle_task_submission(self, data):
+        try:
+            if isinstance(data, dict) and 'batch_submission' in data and 'tasks' in data:
+                batch_data = data
+                tasks_list = batch_data.get('tasks', [])
+                scheduling = batch_data.get('scheduling', 'RM')
+                timestamp = time.time()
+                active_workers = {w_id: self.worker_status[w_id]["current_load"]
+                                  for w_id in self.worker_status if self.worker_status[w_id].get("active", False)}
+                if not active_workers:
+                    active_workers = {w_id: 0.0 for w_id in self.worker_status.keys()}
+                for task_data in tasks_list:
+                    task_id = task_data.get('task_id')
+                    execution_time = float(task_data.get('execution_time', 1.0))
+                    task = {
+                        'task_id': task_id,
+                        'execution_time': execution_time,
+                        'deadline': float(task_data.get('deadline', 10.0)),
+                        'arrival_time': timestamp,
+                        'scheduling': scheduling,
+                        'status': 'pending'
+                    }
+                    for key in ['load_type', 'priority', 'burst_type', 'type']:
+                        if key in task_data:
+                            task[key] = task_data[key]
+                    worker_id = min(active_workers.items(), key=lambda x: x[1])[0]
+                    task['assigned_worker'] = worker_id
+                    active_workers[worker_id] += execution_time
+                    self.task_scheduler.add_task(task)
+                self.logger.info(f"Processed batch of {len(tasks_list)} tasks with {scheduling} scheduling")
+            elif isinstance(data, list):
+                self.logger.info(f"Processing list batch of {len(data)} tasks")
+                submission_time = time.time()
+                for task_data in data:
+                    task_id = task_data.get('task_id', f"task_{str(uuid.uuid4())[:8]}")
+                    task = {
+                        'task_id': task_id,
+                        'execution_time': float(task_data.get('execution_time', 1.0)),
+                        'deadline': float(task_data.get('deadline', 5.0)),
+                        'arrival_time': submission_time,
+                        'scheduling': task_data.get('scheduling_algorithm', 'RM'),
+                        'status': 'pending',
+                        'assigned_worker': None
+                    }
+                    if 'load_type' in task_data:
+                        task['load_type'] = task_data['load_type']
+                    if 'priority' in task_data:
+                        task['priority'] = task_data['priority']
+                    if 'burst_type' in task_data:
+                        task['burst_type'] = task_data['burst_type']
+                    if 'type' in task_data:
+                        task['type'] = task_data['type']
+                    worker_id = self.get_least_loaded_worker()
+                    task['assigned_worker'] = worker_id
+                    self.task_scheduler.add_task(task)
+                    print(f"Added task {task_id} to scheduler, assigned to {worker_id}")
+                    self.logger.info(f"Added task {task_id} to scheduler")
+            else:
+                task_data = data
+                submission_time = time.time()
+                task_id = task_data.get('task_id', f"task_{str(uuid.uuid4())[:8]}")
+                task = {
+                    'task_id': task_id,
+                    'execution_time': float(task_data.get('execution_time', 1.0)),
+                    'deadline': float(task_data.get('deadline', 5.0)),
+                    'arrival_time': submission_time,
+                    'scheduling': task_data.get('scheduling_algorithm', 'RM'),
+                    'status': 'pending',
+                    'assigned_worker': None
+                }
+                if 'load_type' in task_data:
+                    task['load_type'] = task_data['load_type']
+                if 'priority' in task_data:
+                    task['priority'] = task_data['priority']
+                if 'burst_type' in task_data:
+                    task['burst_type'] = task_data['burst_type']
+                if 'type' in task_data:
+                    task['type'] = task_data['type']
+                worker_id = self.get_least_loaded_worker()
+                task['assigned_worker'] = worker_id
+                self.task_scheduler.add_task(task)
+                print(f"Added task {task_id} to scheduler, assigned to {worker_id}")
+                self.logger.info(f"Added task {task_id} to scheduler")
+            
+            # At the end, after processing all tasks, force immediate distribution:
+            if isinstance(data, dict) and 'batch_submission' in data:
+                # Get active workers
+                active_workers = [w_id for w_id, status in self.worker_status.items() 
+                                 if status["active"]]
+                
+                # Distribute initial tasks immediately (one to each worker)
+                worker_index = 0
+                while self.task_scheduler.tasks and worker_index < len(active_workers):
+                    # Take the next task
+                    _, _, task = heapq.heappop(self.task_scheduler.tasks)
+                    worker_id = active_workers[worker_index]
+                    
+                    # Send directly
+                    self.client.publish(
+                        f"worker/{worker_id}/task",
+                        json.dumps({
+                            "task_id": task["task_id"],
+                            "execution_time": task["execution_time"],
+                            "deadline": task["deadline"],
+                            "algorithm": task.get("scheduling", "RM"),
+                            "load_type": task.get("load_type", "unknown"),
+                            "timestamp": time.time()
+                        }),
+                        qos=0
+                    )
+                    
+                    print(f"[IMMEDIATE DISTRIBUTE] Task {task['task_id']} to {worker_id}")
+                    worker_index += 1
+            
+        except Exception as e:
+            self.logger.error(f"Error handling task submission: {str(e)}")
+            import traceback
+            self.logger.error(traceback.format_exc())
+
+    def handle_task_status(self, data):
+        task_id = data.get("task_id")
+        worker_id = data.get("worker_id")
+        status = data.get("status")
+        execution_time = data.get("actual_execution_time", 0)
+        if task_id and worker_id and status:
+            if status == "duplicate":
+                return
+            print(f"\n[TASK COMPLETED] Task {task_id}")
+            print(f"  Worker: {worker_id}")
+            print(f"  Status: {status}")
+            print(f"  Execution Time: {execution_time:.2f}s")
+            if status != "completed":
+                print(f"  Note: Deadline missed!")
+            self.task_status[task_id] = {
+                "worker_id": worker_id,
+                "status": status,
+                "execution_time": execution_time,
+                "timestamp": time.time()
+            }
+            if worker_id in self.worker_status:
+                self.worker_status[worker_id]["last_seen"] = time.time()
+                self.worker_status[worker_id]["current_load"] = data.get("current_load", 0.0)
+                self.task_scheduler.update_worker_load(worker_id, data.get("current_load", 0.0))
+
+            # At the end, print active workers and their loads
+            print("\n[WORKER STATUS AFTER COMPLETION]")
+            for worker_id, status in self.worker_status.items():
+                if status["active"]:
+                    print(f"  {worker_id}: Load = {status['current_load']:.2f}, Tasks completed = {sum(1 for t in self.task_status.values() if t.get('worker_id') == worker_id)}")
+
+    def handle_system_control(self, data):
+        command = data.get("command")
+        if command == "get_schedule_history":
+            history = self.task_scheduler.get_schedule_history()
+            self.client.publish("system/schedule_history", json.dumps(history))
+        elif command == "get_task_status":
+            task_id = data.get("task_id")
+            if task_id in self.task_status:
+                self.client.publish(f"task/{task_id}/status", json.dumps(self.task_status[task_id]))
+            else:
+                self.client.publish(f"task/{task_id}/status", json.dumps({"status": "unknown", "timestamp": time.time()}))
+
+    def on_subscribe(self, client, userdata, mid, granted_qos):
+        print(f"Subscribed to topic with QoS: {granted_qos}")
+
+    def on_publish(self, client, userdata, mid):
+        print(f"Message {mid} published")
+
+    def start(self):
+        self.client.connect(self.host, self.port, 60)
+        self.client.subscribe("client/register")
+        self.client.subscribe("task/status")
+        self.client.subscribe("worker/heartbeat")
+        self.client.subscribe("task/submit")
+        self.client.loop_start()
+        self.scheduler_thread = threading.Thread(target=self.run_scheduler)
+        self.scheduler_thread.daemon = True
+        self.scheduler_thread.start()
+        
+        # Start the dedicated EDF scheduler
+        self.edf_thread = threading.Thread(target=self.direct_edf_scheduling)
+        self.edf_thread.daemon = True
+        self.edf_thread.start()
+        
+        self.logger.info(f"MQTT Broker started on {self.host}:{self.port}")
+
+    def run_scheduler(self):
+        """Ensure continuous task assignment without waiting for completion"""
+        while True:
+            try:
+                # Process as many tasks as possible in each cycle
+                max_assignments_per_cycle = 5  # Assign up to 5 tasks per cycle
+                
+                current_time = time.time()
+                active_workers = [w_id for w_id, status in self.worker_status.items() 
+                                 if status["active"]]
+                
+                assignments_this_cycle = 0
+                
+                # Assign multiple tasks in a single cycle
+                while self.task_scheduler.tasks and active_workers and assignments_this_cycle < max_assignments_per_cycle:
+                    # Get scheduling algorithm from the first task
+                    _, _, current_task = self.task_scheduler.tasks[0]
+                    algorithm = current_task.get("scheduling", "RM")
+                    if algorithm in self.task_scheduler.scheduling_algorithms:
+                        task = self.task_scheduler.schedule(algorithm)
+                        if task:
+                            # Get best worker for this task
+                            worker_id = self.get_least_loaded_worker()
+                            task["assigned_worker"] = worker_id
+                            
+                            # Publish task to worker
+                            self.client.publish(
+                                f"worker/{worker_id}/task",
+                                json.dumps({
+                                    "task_id": task["task_id"],
+                                    "execution_time": task["execution_time"],
+                                    "deadline": task["deadline"],
+                                    "algorithm": task["scheduling"],
+                                    "load_type": task.get("load_type", "unknown"),
+                                    "timestamp": time.time()
+                                }),
+                                qos=0
+                            )
+                            
+                            print(f"[PARALLEL ASSIGN] Task {task['task_id']} to {worker_id}")
+                            assignments_this_cycle += 1
+                        else:
+                            break  # No task to schedule
+                    else:
+                        break  # Unknown algorithm
+                
+                # Short sleep between cycles
+                time.sleep(0.01)
+                
+            except Exception as e:
+                print(f"Error in scheduler: {e}")
+                time.sleep(0.1)
+
+    def get_system_status(self):
+        return {
+            "workers": self.worker_status,
+            "tasks_pending": len(self.task_scheduler.tasks),
+            "tasks_completed": len([t for t in self.task_status.values() if t["status"] == "completed"]),
+            "load_distribution": {
+                worker_id: status["current_load"]
+                for worker_id, status in self.worker_status.items() if status["active"]
+            }
+        }
+
+    def get_least_loaded_worker(self):
+        """Improved worker assignment to ensure parallelism"""
+        active_workers = {w_id: status["current_load"] 
+                         for w_id, status in self.worker_status.items() 
+                         if status.get("active", False)}
+        
+        if not active_workers:
+            return next(iter(self.worker_status.keys()))
+        
+        # Get worker assignment counts for recently assigned tasks
+        recent_assignments = {}
+        for priority, _, task in self.task_scheduler.tasks[:10]:  # Look at last 10 tasks
+            worker = task.get("assigned_worker")
+            if worker:
+                recent_assignments[worker] = recent_assignments.get(worker, 0) + 1
+        
+        # Prioritize workers with fewer recent assignments
+        worker_scores = {}
+        for worker_id, load in active_workers.items():
+            # Score based on load and recent assignments
+            assignment_count = recent_assignments.get(worker_id, 0)
+            worker_scores[worker_id] = load + (assignment_count * 0.5)  # Penalize recent assignments
+        
+        # Return worker with lowest score
+        result = min(worker_scores.items(), key=lambda x: x[1])[0]
+        print(f"[ASSIGNMENT] Selected {result} with score {worker_scores[result]:.2f}")
+        return result
+
+    def direct_edf_scheduling(self):
+        """Completely standalone EDF implementation that bypasses regular scheduling"""
+        while True:
+            try:
+                # Only process if we have tasks and workers
+                if self.task_scheduler.tasks:
+                    current_time = time.time()
+                    active_workers = [w_id for w_id, status in self.worker_status.items() 
+                                    if status["active"]]
+                    
+                    if not active_workers:
+                        time.sleep(0.01)
+                        continue
+                    
+                    # Get all EDF tasks
+                    edf_tasks = []
+                    other_tasks = []
+                    
+                    while self.task_scheduler.tasks:
+                        priority, counter, task = heapq.heappop(self.task_scheduler.tasks)
+                        if task.get("scheduling") == "EDF":
+                            if current_time >= task.get("arrival_time", 0):
+                                edf_tasks.append(task)
+                            else:
+                                other_tasks.append((priority, counter, task))
+                        else:
+                            other_tasks.append((priority, counter, task))
+                    
+                    # Put back non-EDF tasks
+                    for task_tuple in other_tasks:
+                        heapq.heappush(self.task_scheduler.tasks, task_tuple)
+                    
+                    if edf_tasks:
+                        # Sort by absolute deadline
+                        edf_tasks.sort(key=lambda t: t.get("arrival_time", 0) + t.get("deadline", float('inf')))
+                        
+                        # Take the task with earliest absolute deadline
+                        chosen_task = edf_tasks[0]
+                        
+                        # Find best worker (fastest)
+                        best_worker = min([(w_id, self.worker_status[w_id]["current_load"]) 
+                                         for w_id in active_workers], key=lambda x: x[1])[0]
+                        
+                        # Send directly
+                        print(f"[DIRECT EDF] Sending task {chosen_task['task_id']} to {best_worker}")
+                        self.client.publish(
+                            f"worker/{best_worker}/task",
+                            json.dumps({
+                                "task_id": chosen_task["task_id"],
+                                "execution_time": chosen_task["execution_time"],
+                                "deadline": chosen_task["deadline"],
+                                "algorithm": "EDF",
+                                "timestamp": time.time()
+                            }),
+                            qos=0
+                        )
+                        
+                        # Put back other EDF tasks
+                        for task in edf_tasks[1:]:
+                            priority = task.get("arrival_time", 0) + task.get("deadline", float('inf'))
+                            counter = self.task_scheduler.task_counter
+                            self.task_scheduler.task_counter += 1
+                            heapq.heappush(self.task_scheduler.tasks, (priority, counter, task))
+                
+                time.sleep(0.01)
+            except Exception as e:
+                print(f"Direct EDF error: {e}")
+                time.sleep(0.1)
+
+if __name__ == "__main__":
+    broker = MQTTBroker()
+    broker.start()
+    try:
+        print("Broker running. Press Ctrl+C to exit.")
+        while True:
+            time.sleep(1)
+    except KeyboardInterrupt:
+        print("\nShutting down broker...")